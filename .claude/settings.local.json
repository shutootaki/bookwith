{
  "permissions": {
    "allow": [
      "Bash(find:*)",
      "Bash(ls:*)",
      "Bash(mkdir:*)",
      "Bash(pip install:*)",
      "Bash(python:*)",
      "Bash(yamllint:*)",
<<<<<<< HEAD
      "Bash(pnpm build)",
      "Bash(pnpm ts:check:*)",
      "Bash(cat:*)",
      "Bash(mv:*)",
      "Bash(pnpm lint:*)",
      "Bash(pnpm dev:*)",
      "Bash(pnpm add:*)"
    ]
  },
  "enableAllProjectMcpServers": true,
  "enabledMcpjsonServers": ["playwright"],
=======
      "WebFetch(domain:python.langchain.com)",
      "Bash(make lint)",
      "WebFetch(domain:github.com)",
      "Bash(poetry run:*)",
      "Bash(poetry show:*)",
      "Bash(poetry:*)"
    ]
  },
  "enableAllProjectMcpServers": true,
  "enabledMcpjsonServers": [
    "playwright"
  ],
>>>>>>> 21c443d7
  "deny": []
}<|MERGE_RESOLUTION|>--- conflicted
+++ resolved
@@ -7,19 +7,13 @@
       "Bash(pip install:*)",
       "Bash(python:*)",
       "Bash(yamllint:*)",
-<<<<<<< HEAD
       "Bash(pnpm build)",
       "Bash(pnpm ts:check:*)",
       "Bash(cat:*)",
       "Bash(mv:*)",
       "Bash(pnpm lint:*)",
       "Bash(pnpm dev:*)",
-      "Bash(pnpm add:*)"
-    ]
-  },
-  "enableAllProjectMcpServers": true,
-  "enabledMcpjsonServers": ["playwright"],
-=======
+      "Bash(pnpm add:*)",
       "WebFetch(domain:python.langchain.com)",
       "Bash(make lint)",
       "WebFetch(domain:github.com)",
@@ -29,9 +23,6 @@
     ]
   },
   "enableAllProjectMcpServers": true,
-  "enabledMcpjsonServers": [
-    "playwright"
-  ],
->>>>>>> 21c443d7
+  "enabledMcpjsonServers": ["playwright"],
   "deny": []
 }