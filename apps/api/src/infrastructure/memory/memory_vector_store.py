--- conflicted
+++ resolved
@@ -17,7 +17,7 @@
 from weaviate.classes.query import Filter
 from weaviate.collections.classes.grpc import Sorting
 
-from src.config.app_config import DEFAULT_EMBEDDING_MODEL, AppConfig
+from src.config.app_config import AppConfig
 
 # ロガーの設定
 logger = logging.getLogger(__name__)
@@ -68,11 +68,6 @@
     def __init__(self) -> None:
         """Weaviateクライアントを初期化."""
         self.config = AppConfig.get_config()
-<<<<<<< HEAD
-        self.client = self._create_client()
-        self._ensure_collections()
-        self.embedding_model = OpenAIEmbeddings(model=DEFAULT_EMBEDDING_MODEL, max_retries=2)
-=======
 
         # Weaviate クライアントを共有インスタンスとして保持
         if MemoryVectorStore._shared_client is None:
@@ -88,7 +83,6 @@
             MemoryVectorStore._shared_embedding_model = OpenAIEmbeddings(model="text-embedding-3-large", max_retries=2)
 
         self.embedding_model = MemoryVectorStore._shared_embedding_model
->>>>>>> 21c443d7
 
     @retry_on_error(max_retries=5, initial_delay=2)
     def _create_client(self) -> weaviate.WeaviateClient:
